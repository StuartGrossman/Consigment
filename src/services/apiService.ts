import { auth, db } from '../config/firebase';
import { doc, updateDoc } from 'firebase/firestore';
import { logUserAction } from './firebaseService';

// Detect environment and use appropriate API URL
const getApiBaseUrl = () => {
    // If explicitly set via environment variable, use that
    if (import.meta.env.VITE_API_BASE_URL) {
        return import.meta.env.VITE_API_BASE_URL;
    }
    
    // Development - use localhost with correct port
    if (import.meta.env.DEV) {
<<<<<<< HEAD
        return 'http://localhost:2394';
=======
        return 'http://localhost:8983';
>>>>>>> a021da0e
    }
    
    // Production - check if we're on Firebase hosting
    if (window.location.hostname.includes('web.app') || window.location.hostname.includes('firebaseapp.com')) {
        // Use production API server
        return 'https://consignment-api-caua3ttntq-uc.a.run.app';
    }
    
    // Default to production API for other environments
    return 'https://consignment-api-caua3ttntq-uc.a.run.app';
};

const API_BASE_URL = getApiBaseUrl();

interface CartItem {
    item_id: string;
    title: string;
    price: number;
    quantity: number;
    seller_id: string;
    seller_name: string;
}

interface CustomerInfo {
    name: string;
    email: string;
    phone: string;
    address?: string;
    city?: string;
    zip_code?: string;
}

interface PaymentRequest {
    cart_items: CartItem[];
    customer_info: CustomerInfo;
    fulfillment_method: 'pickup' | 'shipping';
    payment_type: 'online' | 'in_store';
    payment_method_id?: string; // Optional for in-store payments
}

interface PaymentResponse {
    success: boolean;
    order_id: string;
    transaction_id: string;
    total_amount: number;
    message: string;
}

// Category Management Types
export interface Category {
  id: string;
  name: string;
  description: string;
  icon: string;
  bannerImage: string;
  attributes: string[];
  isActive: boolean;
  createdAt: string;
  updatedAt: string;
  createdBy?: string;
  updatedBy?: string;
}

export interface CreateCategoryData {
  name: string;
  description?: string;
  icon: string;
  bannerImage?: string;
  attributes?: string[];
  isActive?: boolean;
}

export interface UpdateCategoryData extends Partial<CreateCategoryData> {
  // All fields are optional for updates
}

class ApiService {
    private async getAuthToken(): Promise<string> {
        try {
            const user = auth.currentUser;
            if (user) {
                return await user.getIdToken();
            }
            throw new Error('No authenticated user');
        } catch (error) {
            console.error('❌ Failed to get auth token:', error);
            throw new Error('Authentication failed');
        }
    }

    private async makeRequest(
        endpoint: string,
        options: RequestInit = {}
    ): Promise<Response> {
        // Start with basic headers
        const headers: Record<string, string> = {
            'Content-Type': 'application/json',
            ...(options.headers as Record<string, string> || {}),
        };

        // Add authentication for admin endpoints, create-item endpoint, user endpoints, and shared cart endpoints
        if (endpoint.includes('/admin/') || 
            endpoint.includes('/api/create-item') || 
            endpoint.includes('/api/user/') || 
            endpoint.includes('/api/shared-cart/')) {
            try {
                const token = await this.getAuthToken();
                headers['Authorization'] = `Bearer ${token}`;
            } catch (error) {
                console.warn('⚠️ Could not get auth token for protected endpoint:', error);
                // Continue without token - let server handle auth error
            }
        }

        try {
            const response = await fetch(`${API_BASE_URL}${endpoint}`, {
                ...options,
                headers,
            });

            // Check if we got HTML instead of JSON (indicates no backend)
            const contentType = response.headers.get('content-type');
            if (contentType && contentType.includes('text/html')) {
                if (!import.meta.env.DEV && endpoint === '/api/process-payment') {
                    console.log('🔄 Got HTML response - no backend available, using client-side mock payment processing');
                    return this.mockPaymentResponse(options);
                }
                throw new Error('Backend not available - got HTML response instead of JSON');
            }

            if (!response.ok) {
                let errorData: any = {};
                try {
                    errorData = await response.json();
                } catch (jsonError) {
                    // If JSON parsing fails, check if it's HTML (no backend scenario)
                    if (!import.meta.env.DEV && endpoint === '/api/process-payment') {
                        console.log('🔄 JSON parsing failed - no backend available, using client-side mock payment processing');
                        return this.mockPaymentResponse(options);
                    }
                }
                throw new Error(errorData.detail || `HTTP ${response.status}: ${response.statusText}`);
            }

            return response;
        } catch (error) {
            // Handle fetch errors (network issues, CORS, etc.)
            if (!import.meta.env.DEV && endpoint === '/api/process-payment') {
                console.log('🔄 Fetch error - no backend available, using client-side mock payment processing');
                return this.mockPaymentResponse(options);
            }
            throw error;
        }
    }

    private async mockPaymentResponse(options: RequestInit): Promise<Response> {
        // Extract payment data to calculate total
        let totalAmount = 0;
        try {
            if (options.body) {
                const paymentData = JSON.parse(options.body as string);
                totalAmount = paymentData.cart_items?.reduce((sum: number, item: any) => 
                    sum + (item.price * item.quantity), 0) || 0;
                
                // Add shipping if applicable
                if (paymentData.fulfillment_method === 'shipping') {
                    totalAmount += 5.99;
                }
            }
        } catch (e) {
            console.log('Could not parse payment data for mock response');
        }

        // Mock successful payment response for production demo
        const mockResponse = {
            success: true,
            order_id: `ORD-${Date.now()}-DEMO`,
            transaction_id: `TXN-${Date.now()}-DEMO`,
            total_amount: totalAmount,
            message: "Demo payment processed (no backend connected)"
        };

        // Simulate network delay
        await new Promise(resolve => setTimeout(resolve, 2000));

        return new Response(JSON.stringify(mockResponse), {
            status: 200,
            headers: { 'Content-Type': 'application/json' }
        });
    }

    async processPayment(paymentData: PaymentRequest): Promise<PaymentResponse> {
        try {
            console.log('🛒 Processing payment with data:', paymentData);
            
            const response = await this.makeRequest('/api/process-payment', {
                method: 'POST',
                body: JSON.stringify(paymentData),
            });

            const result = await response.json();
            console.log('✅ Payment processed successfully:', result);
            
            // Log the purchase action
            const user = auth.currentUser;
            if (user) {
                const itemTitles = paymentData.cart_items.map(item => item.title).join(', ');
                const totalAmount = paymentData.cart_items.reduce((sum, item) => sum + (item.price * item.quantity), 0);
                await logUserAction(
                    user, 
                    'purchase_completed', 
                    `Purchased ${paymentData.cart_items.length} items (${itemTitles}) for $${totalAmount.toFixed(2)} via ${paymentData.payment_type}`,
                    result.order_id,
                    itemTitles
                );
            }
            
            return result;
        } catch (error) {
            console.error('❌ Payment processing failed:', error);
            
            // Log failed purchase attempt
            const user = auth.currentUser;
            if (user) {
                const itemTitles = paymentData.cart_items.map(item => item.title).join(', ');
                await logUserAction(
                    user, 
                    'purchase_failed', 
                    `Failed to purchase ${paymentData.cart_items.length} items: ${error instanceof Error ? error.message : 'Unknown error'}`,
                    '',
                    itemTitles
                );
            }
            
            throw error;
        }
    }

    async updateItemStatus(itemId: string, newStatus: string, adminNotes?: string): Promise<void> {
        try {
            await this.makeRequest('/api/admin/update-item-status', {
                method: 'POST',
                body: JSON.stringify({
                    itemId: itemId,
                    status: newStatus,
                    admin_notes: adminNotes,
                }),
            });
        } catch (error) {
            console.error('❌ Failed to update item status:', error);
            throw error;
        }
    }

    async updateItemWithBarcode(itemId: string, barcodeData: {
        barcodeData: string;
        barcodeImageUrl: string;
        status: string;
    }): Promise<void> {
        try {
            await this.makeRequest('/api/admin/update-item-with-barcode', {
                method: 'POST',
                body: JSON.stringify({
                    itemId: itemId,
                    ...barcodeData,
                }),
            });
        } catch (error) {
            console.error('❌ Failed to update item with barcode:', error);
            throw error;
        }
    }

    async bulkUpdateItemStatus(itemIds: string[], newStatus: string): Promise<void> {
        try {
            const response = await this.makeRequest('/api/admin/bulk-update-status', {
                method: 'POST',
                body: JSON.stringify({
                    itemIds: itemIds,
                    status: newStatus,
                }),
            });
            
            const result = await response.json();
            console.log('✅ Bulk status update successful:', result);
        } catch (error) {
            console.error('❌ Failed to bulk update item status:', error);
            throw error;
        }
    }

    async getSalesSummary(): Promise<{
        total_items_sold: number;
        total_sales_amount: number;
        total_commission: number;
        period_days: number;
    }> {
        try {
            const response = await this.makeRequest('/api/admin/sales-summary');
            return await response.json();
        } catch (error) {
            console.error('❌ Failed to get sales summary:', error);
            throw error;
        }
    }

    async healthCheck(): Promise<any> {
        try {
            const response = await this.makeRequest('/api/health');
            return await response.json();
        } catch (error) {
            console.error('❌ Health check failed:', error);
            throw error;
        }
    }

    async rejectItem(itemId: string, reason: string): Promise<void> {
        try {
            await this.makeRequest('/api/admin/reject-item', {
                method: 'POST',
                body: JSON.stringify({
                    itemId,
                    reason
                }),
            });
            
            // Log the rejection action
            const user = auth.currentUser;
            if (user) {
                await logUserAction(
                    user, 
                    'item_rejected', 
                    `Rejected item with reason: ${reason}`,
                    itemId
                );
            }
        } catch (error) {
            console.error('❌ Failed to reject item:', error);
            throw error;
        }
    }

    async approveItem(itemId: string): Promise<void> {
        try {
            await this.makeRequest('/api/admin/approve-item', {
                method: 'POST',
                body: JSON.stringify({
                    itemId,
                }),
            });
            
            // Log the approval action
            const user = auth.currentUser;
            if (user) {
                await logUserAction(
                    user, 
                    'item_approved', 
                    `Approved item for sale`,
                    itemId
                );
            }
        } catch (error) {
            console.error('❌ Failed to approve item:', error);
            throw error;
        }
    }

    async bulkApproveItems(itemIds: string[]): Promise<void> {
        try {
            await this.makeRequest('/api/admin/bulk-approve', {
                method: 'POST',
                body: JSON.stringify({
                    itemIds,
                }),
            });
            
            // Log the bulk approval action
            const user = auth.currentUser;
            if (user) {
                await logUserAction(
                    user, 
                    'bulk_approve', 
                    `Bulk approved ${itemIds.length} items`,
                    itemIds[0],
                    `${itemIds.length} items`
                );
            }
        } catch (error) {
            console.error('❌ Failed to bulk approve items:', error);
            throw error;
        }
    }

    async bulkRejectItems(itemIds: string[], reason: string): Promise<void> {
        try {
            await this.makeRequest('/api/admin/bulk-reject-items', {
                method: 'POST',
                body: JSON.stringify({
                    itemIds,
                    reason,
                }),
            });
        } catch (error) {
            console.error('❌ Failed to bulk reject items:', error);
            throw error;
        }
    }

    async editItem(itemId: string, itemData: any): Promise<void> {
        try {
            await this.makeRequest('/api/admin/edit-item', {
                method: 'POST',
                body: JSON.stringify({
                    itemId,
                    ...itemData,
                }),
            });
        } catch (error) {
            console.error('❌ Failed to edit item:', error);
            throw error;
        }
    }

    async makeItemLive(itemId: string): Promise<void> {
        try {
            await this.makeRequest('/api/admin/make-item-live', {
                method: 'POST',
                body: JSON.stringify({
                    itemId,
                }),
            });
        } catch (error) {
            console.error('❌ Failed to make item live:', error);
            throw error;
        }
    }

    async sendBackToPending(itemId: string): Promise<void> {
        try {
            await this.makeRequest('/api/admin/send-back-to-pending', {
                method: 'POST',
                body: JSON.stringify({
                    itemId,
                }),
            });
        } catch (error) {
            console.error('❌ Failed to send item back to pending:', error);
            throw error;
        }
    }

    async markItemShipped(itemId: string, trackingNumber?: string): Promise<{
        success: boolean;
        message: string;
        itemId: string;
        trackingNumber: string;
        shippedAt: string;
    }> {
        try {
            const response = await this.makeRequest('/api/admin/mark-shipped', {
                method: 'POST',
                body: JSON.stringify({
                    itemId,
                    trackingNumber,
                }),
            });
            
            const result = await response.json();
            
            // Log the shipping action
            const user = auth.currentUser;
            if (user) {
                await logUserAction(
                    user, 
                    'item_shipped', 
                    `Marked item as shipped${trackingNumber ? ` with tracking: ${trackingNumber}` : ''}`,
                    itemId
                );
            }
            
            return result;
        } catch (error) {
            console.error('❌ Failed to mark item as shipped:', error);
            throw error;
        }
    }

    async createItem(itemData: any): Promise<{
        success: boolean;
        message: string;
        itemId: string;
        status: string;
    }> {
        try {
            const response = await this.makeRequest('/api/create-item', {
                method: 'POST',
                body: JSON.stringify(itemData),
            });
            
            const result = await response.json();
            
            // Log the item creation action
            const user = auth.currentUser;
            if (user) {
                await logUserAction(
                    user, 
                    'item_created', 
                    `Created new item: ${itemData.title || 'Untitled'} - Status: ${result.status}`,
                    result.itemId,
                    itemData.title
                );
            }
            
            return result;
        } catch (error) {
            console.error('❌ Failed to create item:', error);
            throw error;
        }
    }

    async toggleAdminStatus(userId: string, isAdmin: boolean): Promise<void> {
        try {
            await this.makeRequest('/api/admin/toggle-admin-status', {
                method: 'POST',
                body: JSON.stringify({
                    userId,
                    isAdmin,
                }),
            });
        } catch (error) {
            console.error('❌ Failed to toggle admin status:', error);
            throw error;
        }
    }

    async getAllUsers(): Promise<any[]> {
        try {
            const response = await this.makeRequest('/api/admin/get-all-users', {
                method: 'GET',
            }) as any;
            return response.users;
        } catch (error) {
            console.error('❌ Failed to get all users:', error);
            throw error;
        }
    }

    async banUser(userId: string, email: string, ipAddress: string, reason: string, durationHours: number = 24): Promise<void> {
        try {
            await this.makeRequest('/api/admin/ban-user', {
                method: 'POST',
                body: JSON.stringify({
                    userId,
                    email,
                    ipAddress,
                    reason,
                    durationHours,
                }),
            });
            
            // Log the ban action
            const user = auth.currentUser;
            if (user) {
                await logUserAction(
                    user, 
                    'user_banned', 
                    `Banned user (${email}) for ${durationHours} hours. Reason: ${reason}`,
                    userId
                );
            }
        } catch (error) {
            console.error('❌ Failed to ban user:', error);
            throw error;
        }
    }

    async removeUserItem(itemId: string): Promise<void> {
        try {
            await this.makeRequest(`/api/user/remove-item/${itemId}`, {
                method: 'DELETE',
            });
            
            // Log the item deletion action
            const user = auth.currentUser;
            if (user) {
                await logUserAction(
                    user, 
                    'item_deleted', 
                    `Deleted own item`,
                    itemId
                );
            }
        } catch (error) {
            console.error('❌ Failed to remove user item:', error);
            throw error;
        }
    }

    async updateUserItem(itemId: string, itemData: any): Promise<void> {
        try {
            await this.makeRequest(`/api/user/update-item/${itemId}`, {
                method: 'PUT',
                body: JSON.stringify(itemData),
            });
        } catch (error) {
            console.error('❌ Failed to update user item:', error);
            throw error;
        }
    }

    async issueRefund(itemId: string, refundReason: string, refundPassword?: string): Promise<{
        success: boolean;
        message: string;
        itemId: string;
        refundAmount: number;
        storeCreditAdded: number;
        buyerNotified: boolean;
        sellerNotified: boolean;
        itemStatus: string;
        processedAt: string;
    }> {
        try {
            const response = await this.makeRequest('/api/admin/issue-refund', {
                method: 'POST',
                body: JSON.stringify({
                    itemId,
                    refundReason,
                    refundPassword,
                }),
            });
            
            const result = await response.json();
            
            // Log the refund action
            const user = auth.currentUser;
            if (user) {
                await logUserAction(
                    user, 
                    'refund_issued', 
                    `Issued refund: ${refundReason} - $${result.refundAmount} store credit added, item returned to pending`,
                    itemId
                );
            }
            
            return result;
        } catch (error) {
            console.error('❌ Failed to issue refund:', error);
            throw error;
        }
    }

    async generateTestData(): Promise<{
        success: boolean;
        message: string;
        itemCount: number;
        items: any[];
    }> {
        try {
            const response = await this.makeRequest('/api/admin/generate-test-data', {
                method: 'POST',
            });
            
            const result = await response.json();
            
            // Log the test data generation action
            const user = auth.currentUser;
            if (user) {
                await logUserAction(
                    user, 
                    'test_data_generated', 
                    `Generated ${result.itemCount} test items for testing`,
                    '',
                    `${result.itemCount} test items`
                );
            }
            
            return result;
        } catch (error) {
            console.error('❌ Failed to generate test data:', error);
            throw error;
        }
    }

    async removeTestData(): Promise<{
        success: boolean;
        message: string;
        deletedCount: number;
        deletedItems: any[];
    }> {
        try {
            const response = await this.makeRequest('/api/admin/remove-test-data', {
                method: 'POST',
            });
            return await response.json();
        } catch (error) {
            console.error('❌ Failed to remove test data:', error);
            throw error;
        }
    }

    async clearAllData(password: string): Promise<{
        success: boolean;
        message: string;
        totalDeleted: number;
        summary: any;
        warning: string;
    }> {
        try {
            const response = await this.makeRequest('/api/admin/clear-all-data', {
                method: 'POST',
                body: JSON.stringify({ password }),
            });
            
            const result = await response.json();
            
            // Log the data clearing action (CRITICAL)
            const user = auth.currentUser;
            if (user) {
                await logUserAction(
                    user, 
                    'database_cleared', 
                    `🚨 CLEARED ALL DATABASE DATA - ${result.totalDeleted} items deleted`,
                    '',
                    `ALL DATA (${result.totalDeleted} items)`
                );
            }
            
            return result;
        } catch (error) {
            console.error('❌ Failed to clear all data:', error);
            throw error;
        }
    }

    async getUserPurchases(): Promise<{
        success: boolean;
        orders: any[];
        totalOrders: number;
    }> {
        try {
            const response = await this.makeRequest('/api/user/purchases', {
                method: 'GET',
            });
            return await response.json();
        } catch (error) {
            console.error('❌ Failed to get user purchases:', error);
            throw error;
        }
    }

    async getUserStoreCredit(): Promise<{
        success: boolean;
        currentBalance: number;
        transactions: any[];
        totalTransactions: number;
    }> {
        try {
            const response = await this.makeRequest('/api/user/store-credit', {
                method: 'GET',
            });
            return await response.json();
        } catch (error) {
            console.error('❌ Failed to get user store credit:', error);
            throw error;
        }
    }

    async createSampleData(): Promise<{
        success: boolean;
        message: string;
        itemId: string;
        orderId: string;
        transactionId: string;
        customerEmail: string;
        details: any;
    }> {
        try {
            const response = await this.makeRequest('/api/admin/create-sample-data', {
                method: 'POST',
            });
            return await response.json();
        } catch (error) {
            console.error('❌ Failed to create sample data:', error);
            throw error;
        }
    }

    // POS System Methods
    async lookupItemByBarcode(barcodeData: string): Promise<{
        success: boolean;
        message: string;
        item?: any;
        available: boolean;
    }> {
        try {
            const response = await this.makeRequest(`/api/admin/lookup-item-by-barcode/${barcodeData}`);
            const result = await response.json();
            
            // Log the barcode lookup action
            const user = auth.currentUser;
            if (user && result.success) {
                await logUserAction(
                    user, 
                    'barcode_lookup', 
                    `Looked up item by barcode: ${barcodeData} - ${result.item?.title || 'Unknown'}`,
                    result.item?.id || '',
                    barcodeData
                );
            }
            
            return result;
        } catch (error) {
            console.error('❌ Failed to lookup item by barcode:', error);
            throw error;
        }
    }

    async processInhouseSale(saleData: {
        cart_items: Array<{
            item_id: string;
            quantity: number;
        }>;
        customer_info: {
            name: string;
            email?: string;
            phone?: string;
        };
        payment_method: 'cash' | 'card';
        payment_amount: number;
    }): Promise<{
        success: boolean;
        message: string;
        order_id: string;
        transaction_id: string;
        total_amount: number;
        payment_method: string;
        items_count: number;
        processed_at: string;
        receipt_data: any;
    }> {
        try {
            const response = await this.makeRequest('/api/admin/process-inhouse-sale', {
                method: 'POST',
                body: JSON.stringify(saleData),
            });
            
            const result = await response.json();
            
            // Log the POS sale action
            const user = auth.currentUser;
            if (user && result.success) {
                await logUserAction(
                    user, 
                    'pos_sale_completed', 
                    `Processed in-house sale: ${result.items_count} items for $${result.total_amount} via ${result.payment_method}`,
                    result.order_id,
                    `${result.items_count} items`
                );
            }
            
            return result;
        } catch (error) {
            console.error('❌ Failed to process in-house sale:', error);
            throw error;
        }
    }

    // Rewards system methods
    async getRewardsConfig(): Promise<{
        success: boolean;
        config: any;
    }> {
        try {
            const response = await this.makeRequest('/api/admin/rewards-config');
            return await response.json();
        } catch (error) {
            console.error('❌ Failed to get rewards config:', error);
            throw error;
        }
    }

    async updateRewardsConfig(configData: any): Promise<{
        success: boolean;
        message: string;
    }> {
        try {
            const response = await this.makeRequest('/api/admin/update-rewards-config', {
                method: 'POST',
                body: JSON.stringify(configData),
            });
            
            const result = await response.json();
            
            // Log the config update action
            const user = auth.currentUser;
            if (user) {
                await logUserAction(
                    user, 
                    'rewards_config_updated', 
                    `Updated rewards configuration`,
                    '',
                    'rewards_config'
                );
            }
            
            return result;
        } catch (error) {
            console.error('❌ Failed to update rewards config:', error);
            throw error;
        }
    }

    async getRewardsAnalytics(): Promise<{
        success: boolean;
        users: any[];
        totalPoints: number;
        totalValue: number;
    }> {
        try {
            const response = await this.makeRequest('/api/admin/rewards-analytics');
            return await response.json();
        } catch (error) {
            console.error('❌ Failed to get rewards analytics:', error);
            throw error;
        }
    }

    async adjustUserRewardsPoints(userId: string, pointsAdjustment: number, reason: string): Promise<{
        success: boolean;
        message: string;
        newBalance: number;
    }> {
        try {
            const response = await this.makeRequest('/api/admin/adjust-user-points', {
                method: 'POST',
                body: JSON.stringify({
                    userId,
                    pointsAdjustment,
                    reason,
                }),
            });
            
            const result = await response.json();
            
            // Log the points adjustment action
            const user = auth.currentUser;
            if (user) {
                await logUserAction(
                    user, 
                    'user_points_adjusted', 
                    `Adjusted user points by ${pointsAdjustment}: ${reason}`,
                    userId,
                    reason
                );
            }
            
            return result;
        } catch (error) {
            console.error('❌ Failed to adjust user points:', error);
            throw error;
        }
    }

    async redeemRewardsPoints(pointsToRedeem: number): Promise<{
        success: boolean;
        message: string;
        pointsRedeemed: number;
        usdValue: number;
        newPointsBalance: number;
        storeCreditAdded: number;
    }> {
        try {
            const response = await this.makeRequest('/api/user/redeem-points', {
                method: 'POST',
                body: JSON.stringify({
                    pointsToRedeem,
                }),
            });
            
            const result = await response.json();
            
            // Log the points redemption action
            const user = auth.currentUser;
            if (user) {
                await logUserAction(
                    user, 
                    'points_redeemed', 
                    `Redeemed ${pointsToRedeem} points for $${result.usdValue} store credit`,
                    '',
                    `${pointsToRedeem} points`
                );
            }
            
            return result;
        } catch (error) {
            console.error('❌ Failed to redeem rewards points:', error);
            throw error;
        }
    }

    async getUserRewardsInfo(): Promise<{
        success: boolean;
        totalPoints: number;
        totalEarned: number;
        totalRedeemed: number;
        pointValue: number;
        minimumRedemption: number;
        history: any[];
    }> {
        try {
            const response = await this.makeRequest('/api/user/rewards-info');
            return await response.json();
        } catch (error) {
            console.error('❌ Failed to get user rewards info:', error);
            throw error;
        }
    }

    // Shared Cart Methods for Multi-Device POS
    async createSharedCart(): Promise<{
        success: boolean;
        cart_id: string;
        message: string;
        created_at: string;
        access_code: string;
    }> {
        try {
            const response = await this.makeRequest('/api/shared-cart/create', {
                method: 'POST',
                body: JSON.stringify({}),
            });
            return await response.json();
        } catch (error) {
            console.error('❌ Failed to create shared cart:', error);
            throw error;
        }
    }

    async getOrCreatePosCart(): Promise<{
        success: boolean;
        cart_id: string;
        message: string;
        created_at: string;
        access_code: string;
        items: any[];
        total_amount: number;
        item_count: number;
        is_existing: boolean;
    }> {
        try {
            const response = await this.makeRequest('/api/shared-cart/get-or-create-pos-cart', {
                method: 'POST',
                body: JSON.stringify({}),
            });
            
            const result = await response.json();
            
            // Log the cart action
            const user = auth.currentUser;
            if (user) {
                await logUserAction(
                    user, 
                    'pos_cart_accessed', 
                    `${result.is_existing ? 'Accessed existing' : 'Created new'} POS cart: ${result.cart_id}`,
                    result.cart_id,
                    `${result.item_count} items`
                );
            }
            
            return result;
        } catch (error) {
            console.error('❌ Failed to get or create POS cart:', error);
            throw error;
        }
    }

    async getSharedCart(cartId: string): Promise<{
        success: boolean;
        cart_id: string;
        cart_data: any;
        items: any[];
        total_amount: number;
        item_count: number;
    }> {
        try {
            const response = await this.makeRequest(`/api/shared-cart/${cartId}`);
            return await response.json();
        } catch (error) {
            console.error('❌ Failed to get shared cart:', error);
            throw error;
        }
    }

    async addItemToSharedCart(cartId: string, barcodeData: string): Promise<{
        success: boolean;
        message: string;
        item: any;
        cart_total: number;
        cart_item_count: number;
    }> {
        try {
            const response = await this.makeRequest(`/api/shared-cart/${cartId}/add-item`, {
                method: 'POST',
                body: JSON.stringify({
                    barcode_data: barcodeData
                }),
            });
            return await response.json();
        } catch (error) {
            console.error('❌ Failed to add item to shared cart:', error);
            throw error;
        }
    }

    async getUserSharedCarts(): Promise<{
        success: boolean;
        carts: any[];
        total_carts: number;
    }> {
        try {
            const response = await this.makeRequest('/api/shared-cart/my-carts');
            return await response.json();
        } catch (error) {
            console.error('❌ Failed to get user shared carts:', error);
            throw error;
        }
    }

<<<<<<< HEAD
    // Category Management API Functions
    async getCategories(): Promise<Category[]> {
        try {
            const response = await this.makeRequest('/api/categories', {
                method: 'GET'
            });
            
            const result = await response.json();
            
            if (result.success) {
                return result.categories;
            }
            throw new Error(result.message || 'Failed to fetch categories');
        } catch (error) {
            console.error('Error fetching categories:', error);
            throw error;
        }
    }

    async getActiveCategories(): Promise<Category[]> {
        try {
            const response = await this.makeRequest('/api/categories/active', {
                method: 'GET'
            });
            
            const result = await response.json();
            
            if (result.success) {
                return result.categories;
            }
            throw new Error(result.message || 'Failed to fetch active categories');
        } catch (error) {
            console.error('Error fetching active categories:', error);
            throw error;
        }
    }

    async createCategory(categoryData: CreateCategoryData): Promise<Category> {
        try {
            const response = await this.makeRequest('/api/categories', {
                method: 'POST',
                headers: {
                    'Content-Type': 'application/json',
                },
                body: JSON.stringify(categoryData)
            });
            
            const result = await response.json();
            
            if (result.success) {
                return result.category;
            }
            throw new Error(result.message || 'Failed to create category');
        } catch (error) {
            console.error('Error creating category:', error);
            throw error;
        }
    }

    async updateCategory(categoryId: string, updateData: UpdateCategoryData): Promise<Category> {
        try {
            const response = await this.makeRequest(`/api/categories/${categoryId}`, {
                method: 'PUT',
                headers: {
                    'Content-Type': 'application/json',
                },
                body: JSON.stringify(updateData)
            });
            
            const result = await response.json();
            
            if (result.success) {
                return result.category;
            }
            throw new Error(result.message || 'Failed to update category');
        } catch (error) {
            console.error('Error updating category:', error);
            throw error;
        }
    }

    async deleteCategory(categoryId: string): Promise<void> {
        try {
            const response = await this.makeRequest(`/api/categories/${categoryId}`, {
                method: 'DELETE'
            });
            
            const result = await response.json();
            
            if (!result.success) {
                throw new Error(result.message || 'Failed to delete category');
            }
        } catch (error) {
            console.error('Error deleting category:', error);
            throw error;
        }
    }

    async initializeDefaultCategories(): Promise<Category[]> {
        try {
            const response = await this.makeRequest('/api/categories/initialize-default', {
                method: 'POST'
            });
            
            const result = await response.json();
            
            if (result.success) {
                return result.categories || [];
            }
            throw new Error(result.message || 'Failed to initialize default categories');
        } catch (error) {
            console.error('Error initializing default categories:', error);
=======
    async getActiveCategories(): Promise<Category[]> {
        try {
            // For now, return hardcoded categories since we don't have a backend endpoint
            // This method exists to satisfy the useCategories hook
            return [
                {
                    id: 'hiking',
                    name: 'Hiking',
                    description: 'Hiking gear and accessories',
                    icon: '🥾',
                    bannerImage: '/mountain-trail.jpg',
                    attributes: [],
                    isActive: true,
                    createdAt: new Date().toISOString(),
                    updatedAt: new Date().toISOString()
                },
                {
                    id: 'climbing',
                    name: 'Climbing',
                    description: 'Rock climbing and mountaineering equipment',
                    icon: '🧗',
                    bannerImage: '/alpine-climbing.jpg',
                    attributes: [],
                    isActive: true,
                    createdAt: new Date().toISOString(),
                    updatedAt: new Date().toISOString()
                },
                {
                    id: 'camping',
                    name: 'Camping',
                    description: 'Camping gear and outdoor equipment',
                    icon: '⛺',
                    bannerImage: '/campsite-evening.jpg',
                    attributes: [],
                    isActive: true,
                    createdAt: new Date().toISOString(),
                    updatedAt: new Date().toISOString()
                },
                {
                    id: 'skiing',
                    name: 'Skiing',
                    description: 'Ski equipment and winter gear',
                    icon: '⛷️',
                    bannerImage: '/skiing-powder.jpg',
                    attributes: [],
                    isActive: true,
                    createdAt: new Date().toISOString(),
                    updatedAt: new Date().toISOString()
                },
                {
                    id: 'snowboarding',
                    name: 'Snowboarding',
                    description: 'Snowboard equipment and accessories',
                    icon: '🏂',
                    bannerImage: '/snowboard-jump.jpg',
                    attributes: [],
                    isActive: true,
                    createdAt: new Date().toISOString(),
                    updatedAt: new Date().toISOString()
                },
                {
                    id: 'water-sports',
                    name: 'Water Sports',
                    description: 'Kayaking, rafting, and water gear',
                    icon: '🚣',
                    bannerImage: '/whitewater-rafting.jpg',
                    attributes: [],
                    isActive: true,
                    createdAt: new Date().toISOString(),
                    updatedAt: new Date().toISOString()
                },
                {
                    id: 'cycling',
                    name: 'Cycling',
                    description: 'Mountain bikes and cycling gear',
                    icon: '🚵',
                    bannerImage: '/mountain-biking.jpg',
                    attributes: [],
                    isActive: true,
                    createdAt: new Date().toISOString(),
                    updatedAt: new Date().toISOString()
                },
                {
                    id: 'apparel',
                    name: 'Apparel',
                    description: 'Outdoor clothing and accessories',
                    icon: '👕',
                    bannerImage: '/outdoor-clothing.jpg',
                    attributes: [],
                    isActive: true,
                    createdAt: new Date().toISOString(),
                    updatedAt: new Date().toISOString()
                }
            ];
        } catch (error) {
            console.error('❌ Failed to get categories:', error);
>>>>>>> a021da0e
            throw error;
        }
    }
}

export const apiService = new ApiService();
export interface Category {
  id: string;
  name: string;
  description: string;
  icon: string;
  bannerImage: string;
  attributes: string[];
  isActive: boolean;
  createdAt: string;
  updatedAt: string;
}

export type { PaymentRequest, PaymentResponse, CartItem, CustomerInfo }; <|MERGE_RESOLUTION|>--- conflicted
+++ resolved
@@ -11,11 +11,7 @@
     
     // Development - use localhost with correct port
     if (import.meta.env.DEV) {
-<<<<<<< HEAD
-        return 'http://localhost:2394';
-=======
         return 'http://localhost:8983';
->>>>>>> a021da0e
     }
     
     // Production - check if we're on Firebase hosting
@@ -1144,120 +1140,6 @@
         }
     }
 
-<<<<<<< HEAD
-    // Category Management API Functions
-    async getCategories(): Promise<Category[]> {
-        try {
-            const response = await this.makeRequest('/api/categories', {
-                method: 'GET'
-            });
-            
-            const result = await response.json();
-            
-            if (result.success) {
-                return result.categories;
-            }
-            throw new Error(result.message || 'Failed to fetch categories');
-        } catch (error) {
-            console.error('Error fetching categories:', error);
-            throw error;
-        }
-    }
-
-    async getActiveCategories(): Promise<Category[]> {
-        try {
-            const response = await this.makeRequest('/api/categories/active', {
-                method: 'GET'
-            });
-            
-            const result = await response.json();
-            
-            if (result.success) {
-                return result.categories;
-            }
-            throw new Error(result.message || 'Failed to fetch active categories');
-        } catch (error) {
-            console.error('Error fetching active categories:', error);
-            throw error;
-        }
-    }
-
-    async createCategory(categoryData: CreateCategoryData): Promise<Category> {
-        try {
-            const response = await this.makeRequest('/api/categories', {
-                method: 'POST',
-                headers: {
-                    'Content-Type': 'application/json',
-                },
-                body: JSON.stringify(categoryData)
-            });
-            
-            const result = await response.json();
-            
-            if (result.success) {
-                return result.category;
-            }
-            throw new Error(result.message || 'Failed to create category');
-        } catch (error) {
-            console.error('Error creating category:', error);
-            throw error;
-        }
-    }
-
-    async updateCategory(categoryId: string, updateData: UpdateCategoryData): Promise<Category> {
-        try {
-            const response = await this.makeRequest(`/api/categories/${categoryId}`, {
-                method: 'PUT',
-                headers: {
-                    'Content-Type': 'application/json',
-                },
-                body: JSON.stringify(updateData)
-            });
-            
-            const result = await response.json();
-            
-            if (result.success) {
-                return result.category;
-            }
-            throw new Error(result.message || 'Failed to update category');
-        } catch (error) {
-            console.error('Error updating category:', error);
-            throw error;
-        }
-    }
-
-    async deleteCategory(categoryId: string): Promise<void> {
-        try {
-            const response = await this.makeRequest(`/api/categories/${categoryId}`, {
-                method: 'DELETE'
-            });
-            
-            const result = await response.json();
-            
-            if (!result.success) {
-                throw new Error(result.message || 'Failed to delete category');
-            }
-        } catch (error) {
-            console.error('Error deleting category:', error);
-            throw error;
-        }
-    }
-
-    async initializeDefaultCategories(): Promise<Category[]> {
-        try {
-            const response = await this.makeRequest('/api/categories/initialize-default', {
-                method: 'POST'
-            });
-            
-            const result = await response.json();
-            
-            if (result.success) {
-                return result.categories || [];
-            }
-            throw new Error(result.message || 'Failed to initialize default categories');
-        } catch (error) {
-            console.error('Error initializing default categories:', error);
-=======
     async getActiveCategories(): Promise<Category[]> {
         try {
             // For now, return hardcoded categories since we don't have a backend endpoint
@@ -1354,7 +1236,6 @@
             ];
         } catch (error) {
             console.error('❌ Failed to get categories:', error);
->>>>>>> a021da0e
             throw error;
         }
     }
